"""
build a database of chromosome-scale genome assemblies using the NCBI website
"""
import numpy as np
import os
import pandas as pd

# import fasta parser from dependencies
snakefile_path = os.path.dirname(os.path.realpath(workflow.snakefile))
dependencies_path = os.path.join(snakefile_path, "../dependencies/fasta-parser")
sys.path.insert(1, dependencies_path)
import fasta

bin_path = os.path.join(snakefile_path, "../bin")

configfile: "config.yaml"

config["tool"] = "odp_database_builder"

wildcard_constraints:
    taxid="[0-9]+",

import os

def create_directories_recursive_notouch(path):
    """
    Unlike os.makedirs, this function will not touch a directory if it already exists.
    This is useful for snakemake because it will not re-run a rule if the output already exists.
    """
    parts = os.path.normpath(path).split(os.path.sep)
    current_path = ""

    for part in parts:
        current_path = os.path.join(current_path, part)
        if not os.path.exists(current_path):
            os.mkdir(current_path)
 
def get_assembly_datapacks(wildcards):
    checkpoint_results = list(checkpoints.split_into_annotated_and_unannotated.get(**wildcards).output)
    annotated_dir = checkpoint_results[0]  # this forces the checkpoint to be executed before we continue
    unannotated_dir = checkpoint_results[1]  # this forces the checkpoint to be executed before we continue

    # get the annotated assemblies
    REJECT = [".snakemake_timestamp"]

    assemAnn = [os.path.join(annotated_dir,  "{0}/{0}.yaml.part".format(assembly)) \
                for assembly in os.listdir(annotated_dir) \
                if assembly not in REJECT]
    return assemAnn
    
rule all:
    input:
        get_assembly_datapacks

#rule all:
#    input:
#        config["tool"] + "/output/source_data/"
#        #expand(config["tool"] + "/input/{taxid}.tsv",
#        #       taxid = config["taxids"]),
#        #expand(config["tool"] + "/input/selected_genomes_{taxid}.tsv",
#        #       taxid = config["taxids"])

rule install_datasets:
    output:
        datasets = os.path.join(bin_path, "datasets")
    threads: 1
    resources:
        mem_mb = 1000
    shell:
        """
        curl -o datasets 'https://ftp.ncbi.nlm.nih.gov/pub/datasets/command-line/v2/linux-amd64/datasets'
        mv datasets {output.datasets}
        chmod +x {output.datasets}
        """

rule install_dataformat:
    output:
        dataformat = os.path.join(bin_path, "dataformat")
    threads: 1
    resources:
        mem_mb = 1000
    shell:
        """
        curl -o dataformat 'https://ftp.ncbi.nlm.nih.gov/pub/datasets/command-line/v2/linux-amd64/dataformat'
        mv dataformat {output.dataformat}
        chmod +x {output.dataformat}
<<<<<<< HEAD
        """

rule download_json:
    input:
        datasets = os.path.join(bin_path, "datasets"),
    output:
        genome_report = config["tool"] + "/input/{taxid}.json"
    threads: 1
    resources:
        mem_mb = 1000
    shell:
        """
        {input.datasets} summary genome taxon --as-json-lines {wildcards.taxid} > {output.genome_report}
        """

all_fields     = ["accession",
                  "ani-best-ani-match-ani",
                  "ani-best-ani-match-assembly",
                  "ani-best-ani-match-assembly_coverage",
                  "ani-best-ani-match-category",
                  "ani-best-ani-match-organism",
                  "ani-best-ani-match-type_assembly_coverage",
                  "ani-best-match-status",
                  "ani-category",
                  "ani-check-status",
                  "ani-comment",
                  "ani-submitted-ani-match-ani",
                  "ani-submitted-ani-match-assembly",
                  "ani-submitted-ani-match-assembly_coverage",
                  "ani-submitted-ani-match-category",
                  "ani-submitted-ani-match-organism",
                  "ani-submitted-ani-match-type_assembly_coverage",
                  "ani-submitted-organism",
                  "ani-submitted-species",
                  "annotinfo-busco-complete",
                  "annotinfo-busco-duplicated",
                  "annotinfo-busco-fragmented",
                  "annotinfo-busco-lineage",
                  "annotinfo-busco-missing",
                  "annotinfo-busco-singlecopy",
                  "annotinfo-busco-totalcount",
                  "annotinfo-busco-ver",
                  "annotinfo-featcount-gene-non-coding",
                  "annotinfo-featcount-gene-other",
                  "annotinfo-featcount-gene-protein-coding",
                  "annotinfo-featcount-gene-pseudogene",
                  "annotinfo-featcount-gene-total",
                  "annotinfo-method",
                  "annotinfo-name",
                  "annotinfo-pipeline",
                  "annotinfo-provider",
                  "annotinfo-release-date",
                  "annotinfo-release-version",
                  "annotinfo-report-url",
                  "annotinfo-software-version",
                  "annotinfo-status",
                  "assminfo-assembly-method",
                  "assminfo-atypicalis-atypical",
                  "assminfo-atypicalwarnings",
                  "assminfo-bioproject",
                  "assminfo-bioproject-lineage-accession",
                  "assminfo-bioproject-lineage-parent-accession",
                  "assminfo-bioproject-lineage-parent-accessions",
                  "assminfo-bioproject-lineage-title",
                  "assminfo-biosample-accession",
                  "assminfo-biosample-attribute-name",
                  "assminfo-biosample-attribute-value",
                  "assminfo-biosample-bioproject-accession",
                  "assminfo-biosample-bioproject-parent-accession",
                  "assminfo-biosample-bioproject-parent-accessions",
                  "assminfo-biosample-bioproject-title",
                  "assminfo-biosample-description-comment",
                  "assminfo-biosample-description-organism-common-name",
                  "assminfo-biosample-description-organism-infraspecific-breed",
                  "assminfo-biosample-description-organism-infraspecific-cultivar",
                  "assminfo-biosample-description-organism-infraspecific-ecotype",
                  "assminfo-biosample-description-organism-infraspecific-isolate",
                  "assminfo-biosample-description-organism-infraspecific-sex",
                  "assminfo-biosample-description-organism-infraspecific-strain",
                  "assminfo-biosample-description-organism-name",
                  "assminfo-biosample-description-organism-pangolin",
                  "assminfo-biosample-description-organism-tax-id",
                  "assminfo-biosample-description-title",
                  "assminfo-biosample-ids-db",
                  "assminfo-biosample-ids-label",
                  "assminfo-biosample-ids-value",
                  "assminfo-biosample-last-updated",
                  "assminfo-biosample-models",
                  "assminfo-biosample-owner-contact-lab",
                  "assminfo-biosample-owner-name",
                  "assminfo-biosample-package",
                  "assminfo-biosample-publication-date",
                  "assminfo-biosample-status-status",
                  "assminfo-biosample-status-when",
                  "assminfo-biosample-submission-date",
                  "assminfo-blast-url",
                  "assminfo-description",
                  "assminfo-level",
                  "assminfo-linked-assm-accession",
                  "assminfo-linked-assm-type",
                  "assminfo-name",
                  "assminfo-notes",
                  "assminfo-paired-assm-accession",
                  "assminfo-paired-assm-changed",
                  "assminfo-paired-assm-manual-diff",
                  "assminfo-paired-assm-name",
                  "assminfo-paired-assm-only-genbank",
                  "assminfo-paired-assm-only-refseq",
                  "assminfo-paired-assm-status",
                  "assminfo-refseq-category",
                  "assminfo-release-date",
                  "assminfo-sequencing-tech",
                  "assminfo-status",
                  "assminfo-submitter",
                  "assminfo-suppression-reason",
                  "assminfo-synonym",
                  "assminfo-type",
                  "assmstats-contig-l50",
                  "assmstats-contig-n50",
                  "assmstats-gaps-between-scaffolds-count",
                  "assmstats-gc-count",
                  "assmstats-gc-percent",
                  "assmstats-genome-coverage",
                  "assmstats-number-of-component-sequences",
                  "assmstats-number-of-contigs",
                  "assmstats-number-of-organelles",
                  "assmstats-number-of-scaffolds",
                  "assmstats-scaffold-l50",
                  "assmstats-scaffold-n50",
                  "assmstats-total-number-of-chromosomes",
                  "assmstats-total-sequence-len",
                  "assmstats-total-ungapped-len",
                  "checkm-completeness",
                  "checkm-completeness-percentile",
                  "checkm-contamination",
                  "checkm-marker-set",
                  "checkm-marker-set-rank",
                  "checkm-species-tax-id",
                  "checkm-version",
                  "current-accession",
                  "organelle-assembly-name",
                  "organelle-bioproject-accessions",
                  "organelle-description",
                  "organelle-infraspecific-name",
                  "organelle-submitter",
                  "organelle-total-seq-length",
                  "organism-common-name",
                  "organism-infraspecific-breed",
                  "organism-infraspecific-cultivar",
                  "organism-infraspecific-ecotype",
                  "organism-infraspecific-isolate",
                  "organism-infraspecific-sex",
                  "organism-infraspecific-strain",
                  "organism-name",
                  "organism-pangolin",
                  "organism-tax-id",
                  "source_database",
                  "type_material-display_text",
                  "type_material-label",
                  "wgs-contigs-url",
                  "wgs-project-accession",
                  "wgs-url"]

fields_to_print = ["accession",
                  "annotinfo-busco-complete",
                  "annotinfo-busco-duplicated",
                  "annotinfo-busco-fragmented",
                  "annotinfo-busco-lineage",
                  "annotinfo-busco-missing",
                  "annotinfo-busco-singlecopy",
                  "annotinfo-busco-totalcount",
                  "annotinfo-busco-ver",
                  "annotinfo-featcount-gene-non-coding",
                  "annotinfo-featcount-gene-other",
                  "annotinfo-featcount-gene-protein-coding",
                  "annotinfo-featcount-gene-pseudogene",
                  "annotinfo-featcount-gene-total",
                  "annotinfo-method",
                  "annotinfo-name",
                  "annotinfo-pipeline",
                  "annotinfo-provider",
                  "annotinfo-release-date",
                  "annotinfo-release-version",
                  "annotinfo-report-url",
                  "annotinfo-software-version",
                  "annotinfo-status",
                  "assminfo-assembly-method",
                  "assminfo-atypicalis-atypical",
                  "assminfo-atypicalwarnings",
                  "assminfo-biosample-accession",
                  "assminfo-biosample-bioproject-accession",
                  "assminfo-biosample-bioproject-parent-accession",
                  "assminfo-biosample-bioproject-parent-accessions",
                  "assminfo-biosample-bioproject-title",
                  "assminfo-biosample-description-comment",
                  "assminfo-biosample-description-organism-common-name",
                  "assminfo-biosample-description-organism-infraspecific-breed",
                  "assminfo-biosample-description-organism-infraspecific-cultivar",
                  "assminfo-biosample-description-organism-infraspecific-ecotype",
                  "assminfo-biosample-description-organism-infraspecific-isolate",
                  "assminfo-biosample-description-organism-infraspecific-sex",
                  "assminfo-biosample-description-organism-infraspecific-strain",
                  "assminfo-biosample-description-organism-name",
                  "assminfo-biosample-description-organism-pangolin",
                  "assminfo-biosample-description-organism-tax-id",
                  "assminfo-biosample-description-title",
                  "assminfo-biosample-ids-db",
                  "assminfo-biosample-last-updated",
                  "assminfo-biosample-models",
                  "assminfo-biosample-owner-contact-lab",
                  "assminfo-biosample-owner-name",
                  "assminfo-biosample-package",
                  "assminfo-biosample-publication-date",
                  "assminfo-biosample-status-status",
                  "assminfo-biosample-status-when",
                  "assminfo-blast-url",
                  "assminfo-description",
                  "assminfo-level",
                  "assminfo-linked-assm-accession",
                  "assminfo-linked-assm-type",
                  "assminfo-name",
                  "assminfo-notes",
                  "assminfo-paired-assm-accession",
                  "assminfo-paired-assm-changed",
                  "assminfo-paired-assm-manual-diff",
                  "assminfo-paired-assm-name",
                  "assminfo-paired-assm-only-genbank",
                  "assminfo-paired-assm-only-refseq",
                  "assminfo-paired-assm-status",
                  "assminfo-refseq-category",
                  "assminfo-release-date",
                  "assminfo-sequencing-tech",
                  "assminfo-status",
                  "assminfo-submitter",
                  "assminfo-type",
                  "assmstats-contig-l50",
                  "assmstats-contig-n50",
                  "assmstats-gaps-between-scaffolds-count",
                  "assmstats-gc-count",
                  "assmstats-gc-percent",
                  "assmstats-genome-coverage",
                  "assmstats-number-of-component-sequences",
                  "assmstats-number-of-contigs",
                  "assmstats-number-of-organelles",
                  "assmstats-number-of-scaffolds",
                  "assmstats-scaffold-l50",
                  "assmstats-scaffold-n50",
                  "assmstats-total-number-of-chromosomes",
                  "assmstats-total-sequence-len",
                  "assmstats-total-ungapped-len",
                  "current-accession",
                  "organelle-assembly-name",
                  "organelle-bioproject-accessions",
                  "organelle-description",
                  "organelle-infraspecific-name",
                  "organelle-submitter",
                  "organelle-total-seq-length",
                  "organism-common-name",
                  "organism-infraspecific-breed",
                  "organism-infraspecific-isolate",
                  "organism-infraspecific-sex",
                  "organism-name",
                  "organism-pangolin",
                  "organism-tax-id",
                  "source_database",
                  "type_material-display_text",
                  "wgs-contigs-url",
                  "wgs-project-accession",
                  "wgs-url"]

rule format_json_to_tsv:
    input:
        genome_report = config["tool"] + "/input/{taxid}.json",
        dataformat = os.path.join(bin_path, "dataformat")
    output:
        report_tsv = temp(config["tool"] + "/input/{taxid}.tsv")
    params:
        fields = ",".join(fields_to_print)
    threads: 1 
    resources:
        mem_mb = 1000
    shell:
        """
        {input.dataformat} tsv genome --inputfile {input.genome_report} --fields {params.fields} > {output.report_tsv}
        """

def append_to_list(inputlist, to_append):
    """
    figure out if the thing to append is an int or an iterable
    """
    # int or numpy.int64
    if isinstance(to_append, int) or isinstance(to_append, np.int64):
        return inputlist + [to_append]
    else:
        return inputlist + list(to_append)

def prefer_representative_genomes(df):
    """
    prefers the representative genomes if there are multiple rows with the same WGS URL
    
    Works similarly to prefer_SRA_over_others()
    """
    # sort by WGS URL, then by Assembly Refseq Category. If one is representative, keep that row
    gb = df.groupby("WGS URL")
    indices_to_keep = []
    for name, group in gb:
        #if "Aplysia californica" in list(group["Organism Name"].unique()):
        #    print(group)
        #    print(group["Assembly Refseq Category"])
        # just keep this row
        if len(group) == 1:
            indices_to_keep = append_to_list(indices_to_keep, group.index[0])
        else:
            if "representative genome" in list(group["Assembly Refseq Category"].unique()):
                # keep the rows with this value
                indices_to_keep = append_to_list(indices_to_keep, group.index[group["Assembly Refseq Category"] == "representative genome"])
            else:
                # keep everything
                indices_to_keep = append_to_list(indices_to_keep, group.index )
    return df.loc[indices_to_keep]

def prefer_SRA_over_others(df):
    """
    Sometimes other filters for duplicate assemblies do not completely remove duplicate entries.
    This function will preferentially select the SRA accession over the others.
    The column to look in is "Assembly BioSample Sample Identifiers Database"
    Works similarly to prefer_representative_genomes()
    """
    gb = df.groupby("WGS URL")
    indices_to_keep = []
    for name, group in gb:
        # just keep this row
        if len(group) == 1:
            indices_to_keep = append_to_list(indices_to_keep, group.index[0])
        else:
            FILT_COLUMN = "Assembly BioSample Sample Identifiers Database"
            KEEP_THIS   = "SRA"
            if KEEP_THIS in list(group[FILT_COLUMN].unique()):
                # keep the rows with this value
                indices_to_keep = append_to_list(indices_to_keep, group.index[group[FILT_COLUMN] == KEEP_THIS])
            else:
                # keep everything
                indices_to_keep = append_to_list(indices_to_keep, group.index)
    return df.loc[indices_to_keep]

def prefer_assemblies_with_no_superseded(df):
    """
    prefer assemblies that have not been superseded by another assembly for the same species
    """
    gb = df.groupby("Organism Taxonomic ID")
    indices_to_keep = []
    for name, group in gb:
        # just keep this row
        if len(group) == 1:
            indices_to_keep = append_to_list(indices_to_keep, group.index[0])
        else:
            FILT_COLUMN = "Assembly Notes"
            PREFERENTIALLY_GET_RID_OF_THIS   = "superseded by newer assembly for species"

            if (PREFERENTIALLY_GET_RID_OF_THIS in list(group[FILT_COLUMN].unique())) and (len(group[FILT_COLUMN].unique()) > 1):
                # keep the rows with this value
                indices_to_keep = append_to_list(indices_to_keep, group.index[group[FILT_COLUMN] != PREFERENTIALLY_GET_RID_OF_THIS])
            else:
                # keep everything
                indices_to_keep = append_to_list(indices_to_keep, group.index)
    return df.loc[indices_to_keep]

def get_best_contig_L50_assembly(df):
    """
    In great anticlimactic fashion we now pick the assembly with the lowest contig L50

    In almost all cases this assembly is the best chromosome-scale assembly
    """
    gb = df.groupby("Organism Taxonomic ID")
    indices_to_keep = []
    for name, group in gb:
        # just keep this row
        if len(group) == 1:
            indices_to_keep = append_to_list(indices_to_keep, group.index[0])
        else:
            # sort the group by  "Assembly Stats Contig L50", ascending
            group = group.sort_values(by="Assembly Stats Contig L50", ascending=True)
            # just get the top row since it has the lowest contig L50, and probably the best assembly
            indices_to_keep = append_to_list(indices_to_keep, group.index[0])
    return df.loc[indices_to_keep]

rule get_representative_genomes:
    """
    This rule is responsible for parsing the genome report and selecting the representative genomes
     for each species.
    
    Currently this does not support multiple genomes for one species.
    """
    input:
        report_tsv = config["tool"] + "/input/{taxid}.tsv"
    output:
        representative_genomes = config["tool"] + "/input/selected_genomes_{taxid}.tsv"
    threads: 1
    resources:
        mem_mb = 1000
    run:
        # load in the dataframe
        df = pd.read_csv(input.report_tsv, sep="\t") 
        # strip leading and trailing whitespace from the column names because pandas can screw up sometimes
        df.columns = df.columns.str.strip()
        print("number of species is {}".format(len(df["Organism Taxonomic ID"].unique())))
        print("len of raw df is {}".format(len(df)))

        # remove the assemblies that are simply contigs using "Assembly Level"
        df = df.loc[df["Assembly Level"] != "Contig"]
        print("len of df after filtering contigs is {}".format(len(df)))

        # remove assemblies with a scaffold N50 of 50kb.
        # This is rather generous, but I may raise the number later
        df = df.loc[df["Assembly Stats Scaffold N50"] >= 50000]
        print("len of df after filtering for N50 is {}".format(len(df)))

        # Filter out some duplicate assemblies, preferentially select the ones that are listed as representative genomes
        df = prefer_representative_genomes(df)
        print("len of df after keeping the representative sequences is {}".format(len(df)))
        
        # prefer SRA repository over others
        df = prefer_SRA_over_others(df)
        print("len of df after preferring SRA is {}".format(len(df)))

        # prefer assemblies that have not been superseded
        df = prefer_assemblies_with_no_superseded(df)
        print("len of df after preferring non-superseded is {}".format(len(df)))
        
        # get the assembly with the lowest contig L50. This is almost invariably the best assembly for this species
        df = get_best_contig_L50_assembly(df)
        print("len of df after keeping the lowest contig L50 assembly is {}".format(len(df)))
        
        # Get rid of assemblies with more than 5000 scaffolds unless they are chromosome-scale
        # This is also generous - there is no reason a genome assembly should have even 5000 scaffolds now.
        df = df.loc[(df["Assembly Stats Number of Scaffolds"] <= 5000) | (df["Assembly Level"] == "Chromosome")]
        print("len of df after filtering out non-chr-scale assemblies with more than 5000 scaffolds {}".format(len(df)))

        # save the dataframe to the output
        df.to_csv(output.representative_genomes, sep="\t", index=False)

# this checkpoint triggers re-evaluation of the DAG
checkpoint split_into_annotated_and_unannotated:
    """
    This rule is responsible for parsing the genome report and selecting the representative genomes
     for each species.
    
    Currently this does not support multiple genomes for one species.
    """
    input:
        representative_genomes = expand(config["tool"] + "/input/selected_genomes_{taxid}.tsv", taxid = config["taxids"])
    output:
        # DO NOT CHANGE THE ORDER OF THESE FILES. THE FUNCTION get_assemblies(wildcards) DEPENDS ON IT
        annotated_dir   = directory(config["tool"] + "/output/source_data/annotated_genomes/"),
        unannotated_dir = directory(config["tool"] + "/output/source_data/unannotated_genomes/"),
        annotated_genomes   =       config["tool"] + "/output/annotated_genomes.tsv",
        unannotated_genomes =       config["tool"] + "/output/unannotated_genomes.tsv"
    threads: 1
    resources:
        mem_mb = 1000
    run:
        list_of_annotated_dfs   = []
        list_of_unannotated_dfs = []
        # load in the dataframe
        for thisfile in input.representative_genomes:
            df = pd.read_csv(thisfile, sep="\t") 
            # strip leading and trailing whitespace from the column names because pandas can screw up sometimes
            df.columns = df.columns.str.strip()

            # annotated genomes. Get "Annotation Release Date" is not Nan
            annot_df = df.loc[df["Annotation Release Date"].notna()]
            list_of_annotated_dfs.append(annot_df)
        
            # unannotated genomes
            unann_df = df.loc[~df["Annotation Release Date"].notna()]
            list_of_unannotated_dfs.append(unann_df)
        
        # put all the annotated dataframes together
        annot_df = pd.concat(list_of_annotated_dfs)
        unann_df = pd.concat(list_of_unannotated_dfs)

        # remove duplicate rows that may have been picked up by nested taxids
        annot_df = annot_df.drop_duplicates()
        unann_df = unann_df.drop_duplicates()

        # save the dataframe to the output
        annot_df.to_csv(output.annotated_genomes,   sep="\t", index=False)
        unann_df.to_csv(output.unannotated_genomes, sep="\t", index=False) 
        
        # safe mkdir for directories. DO NOT TOUCH THE DIRECTORY
        create_directories_recursive_notouch(output.annotated_dir)
        create_directories_recursive_notouch(output.unannotated_dir)

        # make a directory for each assembly we want to download
        # and make a yaml with its information. Do this by iterating through the dataframes
        #
        # Aug 4th 2023 - I realized that at some point there will need to be a control sequence
        #  To recognize whether a genome has been updated from "unannotated" to "annotated".
        #  This will especially be useful in cases where the unannotated genome is uploaded to NCBI.
        for index, row in annot_df.iterrows():
            thisassembly = row["Assembly Accession"]
            outpath = os.path.join(output.annotated_dir, thisassembly)
            create_directories_recursive_notouch(outpath)
        # now do the same as above for the unannotated genomes
        for index, row in unann_df.iterrows():
            thisassembly = row["Assembly Accession"]
            outpath = os.path.join(output.unannotated_dir, thisassembly)
            create_directories_recursive_notouch(outpath)

rule download_annotated_genomes:
    """
    We have selected the annotated genomes to download. These are the easiest to handle since we don't have to annotate them ourselves.
    """
    input:
        assembly_dir = ancient(config["tool"] + "/output/source_data/annotated_genomes/{assemAnn}"),
        datasets = ancient(os.path.join(bin_path, "datasets"))
    output:
        assembly = temp(config["tool"] + "/output/source_data/annotated_genomes/{assemAnn}/ncbi_dataset.zip")
    params:
        outdir   = config["tool"] + "/output/source_data/annotated_genomes/{assemAnn}/"
    threads: 1
    resources:
        mem_mb = 1000
    shell:
        """
        cd {params.outdir}
        {input.datasets} download genome accession {wildcards.assemAnn} --include genome,protein,gff3,gtf
        """

rule unzip_annotated_genomes:
    """
    We just downloaded the genome data packet. Now unzip it, delete the zip file, and rename things
    """
    input:
        assembly = ancient(config["tool"] + "/output/source_data/annotated_genomes/{assemAnn}/ncbi_dataset.zip")
    output:
        genome  = config["tool"] + "/output/source_data/annotated_genomes/{assemAnn}/{assemAnn}.fasta",
        protein = config["tool"] + "/output/source_data/annotated_genomes/{assemAnn}/{assemAnn}.pep",
        gff     = config["tool"] + "/output/source_data/annotated_genomes/{assemAnn}/{assemAnn}.gff",
        gtf     = config["tool"] + "/output/source_data/annotated_genomes/{assemAnn}/{assemAnn}.gtf"
    threads: 1
    resources:
        mem_mb = 1000
    params:
        outdir   = config["tool"] + "/output/source_data/annotated_genomes/{assemAnn}/"
    shell:
        """
        TMPDIR=`pwd`
        cd {params.outdir}
        unzip -o ncbi_dataset.zip
        cd $TMPDIR
        find {params.outdir} -name "*.fna" -exec mv {{}} {output.genome} \;
        find {params.outdir} -name "*.faa" -exec mv {{}} {output.protein} \;
        find {params.outdir} -name "*.gff" -exec mv {{}} {output.gff} \;
        find {params.outdir} -name "*.gtf" -exec mv {{}} {output.gtf} \;
        """

rule prep_chrom_file_from_NCBI:
    """
    This takes the output files from the NCBI database and puts them into the file format we need for odp, clink, et cetera
    """
    input:
        genome   = ancient(config["tool"] + "/output/source_data/annotated_genomes/{assemAnn}/{assemAnn}.fasta"),
        protein  = ancient(config["tool"] + "/output/source_data/annotated_genomes/{assemAnn}/{assemAnn}.pep"),
        gff      = ancient(config["tool"] + "/output/source_data/annotated_genomes/{assemAnn}/{assemAnn}.gff"),
        chromgen = ancient(os.path.join(snakefile_path, "..", "scripts", "NCBIgff2chrom.py"))
    output:
        chrom   = config["tool"] + "/output/source_data/annotated_genomes/{assemAnn}/{assemAnn}.chrom",
        report  = config["tool"] + "/output/source_data/annotated_genomes/{assemAnn}/{assemAnn}.report.txt"
    threads: 1
    resources:
        mem_mb  = 1000
    params:
        prefix  = config["tool"] + "/output/source_data/annotated_genomes/{assemAnn}/{assemAnn}"
    shell:
        """
        python {input.chromgen} -f {input.genome} -p {input.protein} -g {input.gff} -o {params.prefix}
        """

rule generate_assembled_config_entry:
    """
    Print out a small piece of a yaml file specifically for ODP.
    These will be gathered and concatenated later.
    """
    input:
        annotated_genomes = ancient(config["tool"] + "/output/annotated_genomes.tsv"),
        report            = ancient(config["tool"] + "/output/source_data/annotated_genomes/{assemAnn}/{assemAnn}.report.txt"),
        genome            = ancient(config["tool"] + "/output/source_data/annotated_genomes/{assemAnn}/{assemAnn}.fasta"),
        protein           = ancient(config["tool"] + "/output/source_data/annotated_genomes/{assemAnn}/{assemAnn}.pep"),
        chrom             = ancient(config["tool"] + "/output/source_data/annotated_genomes/{assemAnn}/{assemAnn}.chrom"),
    output:
        yaml   = config["tool"] + "/output/source_data/annotated_genomes/{assemAnn}/{assemAnn}.yaml.part",
    threads: 1
    resources:
        mem_mb  = 1000
    run:
        # load in the dataframe of the annotated genomes
        df = pd.read_csv(input.annotated_genomes, sep="\t")
        # strip leading and trailing whitespace from the column names because pandas can screw up sometimes
        df.columns = df.columns.str.strip()

        # read in the report into pandas if we can. Strip all the excess whitespace since the columns are formatted with whitespace
        reportdf = pd.read_csv(input.report, comment = "#", delim_whitespace=True)
        # get only the scaffolds that comprise more than 0.5% of the annotated proteins
        filtdf = reportdf.loc[reportdf["percent_of_proteins"] >= 0.05]
        minscaflen = filtdf["scaflen"].min() - 1000

        row = df.loc[df["Assembly Accession"] == wildcards.assemAnn]
        taxid = row["Organism Taxonomic ID"].values[0]

        # s is the output string.
        # h is headspace. Currently 2 spaces because the odp yaml files are compoased like so:
        #species:
        #  Sp_name:
        #    taxid:
        #    genus:
        #    species:
        #    assembly_accession: 
        #    proteins:
        #    chrom:
        #    genome:
        #    minscaflen:
        #    ....

        # genus
        try:
            genus = row["Organism Name"].values[0].split(" ")[0]
        except:
            genus = row["Organism Name"].values[0]
        # species
        try:
            species = row["Organism Name"].values[0].split(" ")[1]
        except:
            species = "None" 
        
        spstring = "{}{}{}".format(genus, species, taxid)
        h = "  "
        s = ""
        s += h + "{}:\n".format(spstring)
        s += h + h + "assembly_accession: {}\n".format(wildcards.assemAnn)
        s += h + h + "taxid:              {}\n".format(taxid)
        s += h + h + "genus:              {}\n".format(genus)
        s += h + h + "species:            {}\n".format(species)
        s += h + h + "proteins:           {}\n".format(os.path.abspath(input.protein))
        s += h + h + "chrom:              {}\n".format(os.path.abspath(input.chrom))
        s += h + h + "genome:             {}\n".format(os.path.abspath(input.genome))
        s += h + h + "minscaflen:         {}\n".format(minscaflen)

        # write the string to the output
        with open(output.yaml, "w") as f:
            f.write(s)
=======
        """
>>>>>>> 3b6e5580
<|MERGE_RESOLUTION|>--- conflicted
+++ resolved
@@ -82,586 +82,8 @@
     shell:
         """
         curl -o dataformat 'https://ftp.ncbi.nlm.nih.gov/pub/datasets/command-line/v2/linux-amd64/dataformat'
-        mv dataformat {output.dataformat}
-        chmod +x {output.dataformat}
-<<<<<<< HEAD
-        """
-
-rule download_json:
-    input:
-        datasets = os.path.join(bin_path, "datasets"),
-    output:
-        genome_report = config["tool"] + "/input/{taxid}.json"
-    threads: 1
-    resources:
-        mem_mb = 1000
-    shell:
-        """
-        {input.datasets} summary genome taxon --as-json-lines {wildcards.taxid} > {output.genome_report}
-        """
-
-all_fields     = ["accession",
-                  "ani-best-ani-match-ani",
-                  "ani-best-ani-match-assembly",
-                  "ani-best-ani-match-assembly_coverage",
-                  "ani-best-ani-match-category",
-                  "ani-best-ani-match-organism",
-                  "ani-best-ani-match-type_assembly_coverage",
-                  "ani-best-match-status",
-                  "ani-category",
-                  "ani-check-status",
-                  "ani-comment",
-                  "ani-submitted-ani-match-ani",
-                  "ani-submitted-ani-match-assembly",
-                  "ani-submitted-ani-match-assembly_coverage",
-                  "ani-submitted-ani-match-category",
-                  "ani-submitted-ani-match-organism",
-                  "ani-submitted-ani-match-type_assembly_coverage",
-                  "ani-submitted-organism",
-                  "ani-submitted-species",
-                  "annotinfo-busco-complete",
-                  "annotinfo-busco-duplicated",
-                  "annotinfo-busco-fragmented",
-                  "annotinfo-busco-lineage",
-                  "annotinfo-busco-missing",
-                  "annotinfo-busco-singlecopy",
-                  "annotinfo-busco-totalcount",
-                  "annotinfo-busco-ver",
-                  "annotinfo-featcount-gene-non-coding",
-                  "annotinfo-featcount-gene-other",
-                  "annotinfo-featcount-gene-protein-coding",
-                  "annotinfo-featcount-gene-pseudogene",
-                  "annotinfo-featcount-gene-total",
-                  "annotinfo-method",
-                  "annotinfo-name",
-                  "annotinfo-pipeline",
-                  "annotinfo-provider",
-                  "annotinfo-release-date",
-                  "annotinfo-release-version",
-                  "annotinfo-report-url",
-                  "annotinfo-software-version",
-                  "annotinfo-status",
-                  "assminfo-assembly-method",
-                  "assminfo-atypicalis-atypical",
-                  "assminfo-atypicalwarnings",
-                  "assminfo-bioproject",
-                  "assminfo-bioproject-lineage-accession",
-                  "assminfo-bioproject-lineage-parent-accession",
-                  "assminfo-bioproject-lineage-parent-accessions",
-                  "assminfo-bioproject-lineage-title",
-                  "assminfo-biosample-accession",
-                  "assminfo-biosample-attribute-name",
-                  "assminfo-biosample-attribute-value",
-                  "assminfo-biosample-bioproject-accession",
-                  "assminfo-biosample-bioproject-parent-accession",
-                  "assminfo-biosample-bioproject-parent-accessions",
-                  "assminfo-biosample-bioproject-title",
-                  "assminfo-biosample-description-comment",
-                  "assminfo-biosample-description-organism-common-name",
-                  "assminfo-biosample-description-organism-infraspecific-breed",
-                  "assminfo-biosample-description-organism-infraspecific-cultivar",
-                  "assminfo-biosample-description-organism-infraspecific-ecotype",
-                  "assminfo-biosample-description-organism-infraspecific-isolate",
-                  "assminfo-biosample-description-organism-infraspecific-sex",
-                  "assminfo-biosample-description-organism-infraspecific-strain",
-                  "assminfo-biosample-description-organism-name",
-                  "assminfo-biosample-description-organism-pangolin",
-                  "assminfo-biosample-description-organism-tax-id",
-                  "assminfo-biosample-description-title",
-                  "assminfo-biosample-ids-db",
-                  "assminfo-biosample-ids-label",
-                  "assminfo-biosample-ids-value",
-                  "assminfo-biosample-last-updated",
-                  "assminfo-biosample-models",
-                  "assminfo-biosample-owner-contact-lab",
-                  "assminfo-biosample-owner-name",
-                  "assminfo-biosample-package",
-                  "assminfo-biosample-publication-date",
-                  "assminfo-biosample-status-status",
-                  "assminfo-biosample-status-when",
-                  "assminfo-biosample-submission-date",
-                  "assminfo-blast-url",
-                  "assminfo-description",
-                  "assminfo-level",
-                  "assminfo-linked-assm-accession",
-                  "assminfo-linked-assm-type",
-                  "assminfo-name",
-                  "assminfo-notes",
-                  "assminfo-paired-assm-accession",
-                  "assminfo-paired-assm-changed",
-                  "assminfo-paired-assm-manual-diff",
-                  "assminfo-paired-assm-name",
-                  "assminfo-paired-assm-only-genbank",
-                  "assminfo-paired-assm-only-refseq",
-                  "assminfo-paired-assm-status",
-                  "assminfo-refseq-category",
-                  "assminfo-release-date",
-                  "assminfo-sequencing-tech",
-                  "assminfo-status",
-                  "assminfo-submitter",
-                  "assminfo-suppression-reason",
-                  "assminfo-synonym",
-                  "assminfo-type",
-                  "assmstats-contig-l50",
-                  "assmstats-contig-n50",
-                  "assmstats-gaps-between-scaffolds-count",
-                  "assmstats-gc-count",
-                  "assmstats-gc-percent",
-                  "assmstats-genome-coverage",
-                  "assmstats-number-of-component-sequences",
-                  "assmstats-number-of-contigs",
-                  "assmstats-number-of-organelles",
-                  "assmstats-number-of-scaffolds",
-                  "assmstats-scaffold-l50",
-                  "assmstats-scaffold-n50",
-                  "assmstats-total-number-of-chromosomes",
-                  "assmstats-total-sequence-len",
-                  "assmstats-total-ungapped-len",
-                  "checkm-completeness",
-                  "checkm-completeness-percentile",
-                  "checkm-contamination",
-                  "checkm-marker-set",
-                  "checkm-marker-set-rank",
-                  "checkm-species-tax-id",
-                  "checkm-version",
-                  "current-accession",
-                  "organelle-assembly-name",
-                  "organelle-bioproject-accessions",
-                  "organelle-description",
-                  "organelle-infraspecific-name",
-                  "organelle-submitter",
-                  "organelle-total-seq-length",
-                  "organism-common-name",
-                  "organism-infraspecific-breed",
-                  "organism-infraspecific-cultivar",
-                  "organism-infraspecific-ecotype",
-                  "organism-infraspecific-isolate",
-                  "organism-infraspecific-sex",
-                  "organism-infraspecific-strain",
-                  "organism-name",
-                  "organism-pangolin",
-                  "organism-tax-id",
-                  "source_database",
-                  "type_material-display_text",
-                  "type_material-label",
-                  "wgs-contigs-url",
-                  "wgs-project-accession",
-                  "wgs-url"]
-
-fields_to_print = ["accession",
-                  "annotinfo-busco-complete",
-                  "annotinfo-busco-duplicated",
-                  "annotinfo-busco-fragmented",
-                  "annotinfo-busco-lineage",
-                  "annotinfo-busco-missing",
-                  "annotinfo-busco-singlecopy",
-                  "annotinfo-busco-totalcount",
-                  "annotinfo-busco-ver",
-                  "annotinfo-featcount-gene-non-coding",
-                  "annotinfo-featcount-gene-other",
-                  "annotinfo-featcount-gene-protein-coding",
-                  "annotinfo-featcount-gene-pseudogene",
-                  "annotinfo-featcount-gene-total",
-                  "annotinfo-method",
-                  "annotinfo-name",
-                  "annotinfo-pipeline",
-                  "annotinfo-provider",
-                  "annotinfo-release-date",
-                  "annotinfo-release-version",
-                  "annotinfo-report-url",
-                  "annotinfo-software-version",
-                  "annotinfo-status",
-                  "assminfo-assembly-method",
-                  "assminfo-atypicalis-atypical",
-                  "assminfo-atypicalwarnings",
-                  "assminfo-biosample-accession",
-                  "assminfo-biosample-bioproject-accession",
-                  "assminfo-biosample-bioproject-parent-accession",
-                  "assminfo-biosample-bioproject-parent-accessions",
-                  "assminfo-biosample-bioproject-title",
-                  "assminfo-biosample-description-comment",
-                  "assminfo-biosample-description-organism-common-name",
-                  "assminfo-biosample-description-organism-infraspecific-breed",
-                  "assminfo-biosample-description-organism-infraspecific-cultivar",
-                  "assminfo-biosample-description-organism-infraspecific-ecotype",
-                  "assminfo-biosample-description-organism-infraspecific-isolate",
-                  "assminfo-biosample-description-organism-infraspecific-sex",
-                  "assminfo-biosample-description-organism-infraspecific-strain",
-                  "assminfo-biosample-description-organism-name",
-                  "assminfo-biosample-description-organism-pangolin",
-                  "assminfo-biosample-description-organism-tax-id",
-                  "assminfo-biosample-description-title",
-                  "assminfo-biosample-ids-db",
-                  "assminfo-biosample-last-updated",
-                  "assminfo-biosample-models",
-                  "assminfo-biosample-owner-contact-lab",
-                  "assminfo-biosample-owner-name",
-                  "assminfo-biosample-package",
-                  "assminfo-biosample-publication-date",
-                  "assminfo-biosample-status-status",
-                  "assminfo-biosample-status-when",
-                  "assminfo-blast-url",
-                  "assminfo-description",
-                  "assminfo-level",
-                  "assminfo-linked-assm-accession",
-                  "assminfo-linked-assm-type",
-                  "assminfo-name",
-                  "assminfo-notes",
-                  "assminfo-paired-assm-accession",
-                  "assminfo-paired-assm-changed",
-                  "assminfo-paired-assm-manual-diff",
-                  "assminfo-paired-assm-name",
-                  "assminfo-paired-assm-only-genbank",
-                  "assminfo-paired-assm-only-refseq",
-                  "assminfo-paired-assm-status",
-                  "assminfo-refseq-category",
-                  "assminfo-release-date",
-                  "assminfo-sequencing-tech",
-                  "assminfo-status",
-                  "assminfo-submitter",
-                  "assminfo-type",
-                  "assmstats-contig-l50",
-                  "assmstats-contig-n50",
-                  "assmstats-gaps-between-scaffolds-count",
-                  "assmstats-gc-count",
-                  "assmstats-gc-percent",
-                  "assmstats-genome-coverage",
-                  "assmstats-number-of-component-sequences",
-                  "assmstats-number-of-contigs",
-                  "assmstats-number-of-organelles",
-                  "assmstats-number-of-scaffolds",
-                  "assmstats-scaffold-l50",
-                  "assmstats-scaffold-n50",
-                  "assmstats-total-number-of-chromosomes",
-                  "assmstats-total-sequence-len",
-                  "assmstats-total-ungapped-len",
-                  "current-accession",
-                  "organelle-assembly-name",
-                  "organelle-bioproject-accessions",
-                  "organelle-description",
-                  "organelle-infraspecific-name",
-                  "organelle-submitter",
-                  "organelle-total-seq-length",
-                  "organism-common-name",
-                  "organism-infraspecific-breed",
-                  "organism-infraspecific-isolate",
-                  "organism-infraspecific-sex",
-                  "organism-name",
-                  "organism-pangolin",
-                  "organism-tax-id",
-                  "source_database",
-                  "type_material-display_text",
-                  "wgs-contigs-url",
-                  "wgs-project-accession",
-                  "wgs-url"]
-
-rule format_json_to_tsv:
-    input:
-        genome_report = config["tool"] + "/input/{taxid}.json",
-        dataformat = os.path.join(bin_path, "dataformat")
-    output:
-        report_tsv = temp(config["tool"] + "/input/{taxid}.tsv")
-    params:
-        fields = ",".join(fields_to_print)
-    threads: 1 
-    resources:
-        mem_mb = 1000
-    shell:
-        """
-        {input.dataformat} tsv genome --inputfile {input.genome_report} --fields {params.fields} > {output.report_tsv}
-        """
-
-def append_to_list(inputlist, to_append):
-    """
-    figure out if the thing to append is an int or an iterable
-    """
-    # int or numpy.int64
-    if isinstance(to_append, int) or isinstance(to_append, np.int64):
-        return inputlist + [to_append]
-    else:
-        return inputlist + list(to_append)
-
-def prefer_representative_genomes(df):
-    """
-    prefers the representative genomes if there are multiple rows with the same WGS URL
-    
-    Works similarly to prefer_SRA_over_others()
-    """
-    # sort by WGS URL, then by Assembly Refseq Category. If one is representative, keep that row
-    gb = df.groupby("WGS URL")
-    indices_to_keep = []
-    for name, group in gb:
-        #if "Aplysia californica" in list(group["Organism Name"].unique()):
-        #    print(group)
-        #    print(group["Assembly Refseq Category"])
-        # just keep this row
-        if len(group) == 1:
-            indices_to_keep = append_to_list(indices_to_keep, group.index[0])
-        else:
-            if "representative genome" in list(group["Assembly Refseq Category"].unique()):
-                # keep the rows with this value
-                indices_to_keep = append_to_list(indices_to_keep, group.index[group["Assembly Refseq Category"] == "representative genome"])
-            else:
-                # keep everything
-                indices_to_keep = append_to_list(indices_to_keep, group.index )
-    return df.loc[indices_to_keep]
-
-def prefer_SRA_over_others(df):
-    """
-    Sometimes other filters for duplicate assemblies do not completely remove duplicate entries.
-    This function will preferentially select the SRA accession over the others.
-    The column to look in is "Assembly BioSample Sample Identifiers Database"
-    Works similarly to prefer_representative_genomes()
-    """
-    gb = df.groupby("WGS URL")
-    indices_to_keep = []
-    for name, group in gb:
-        # just keep this row
-        if len(group) == 1:
-            indices_to_keep = append_to_list(indices_to_keep, group.index[0])
-        else:
-            FILT_COLUMN = "Assembly BioSample Sample Identifiers Database"
-            KEEP_THIS   = "SRA"
-            if KEEP_THIS in list(group[FILT_COLUMN].unique()):
-                # keep the rows with this value
-                indices_to_keep = append_to_list(indices_to_keep, group.index[group[FILT_COLUMN] == KEEP_THIS])
-            else:
-                # keep everything
-                indices_to_keep = append_to_list(indices_to_keep, group.index)
-    return df.loc[indices_to_keep]
-
-def prefer_assemblies_with_no_superseded(df):
-    """
-    prefer assemblies that have not been superseded by another assembly for the same species
-    """
-    gb = df.groupby("Organism Taxonomic ID")
-    indices_to_keep = []
-    for name, group in gb:
-        # just keep this row
-        if len(group) == 1:
-            indices_to_keep = append_to_list(indices_to_keep, group.index[0])
-        else:
-            FILT_COLUMN = "Assembly Notes"
-            PREFERENTIALLY_GET_RID_OF_THIS   = "superseded by newer assembly for species"
-
-            if (PREFERENTIALLY_GET_RID_OF_THIS in list(group[FILT_COLUMN].unique())) and (len(group[FILT_COLUMN].unique()) > 1):
-                # keep the rows with this value
-                indices_to_keep = append_to_list(indices_to_keep, group.index[group[FILT_COLUMN] != PREFERENTIALLY_GET_RID_OF_THIS])
-            else:
-                # keep everything
-                indices_to_keep = append_to_list(indices_to_keep, group.index)
-    return df.loc[indices_to_keep]
-
-def get_best_contig_L50_assembly(df):
-    """
-    In great anticlimactic fashion we now pick the assembly with the lowest contig L50
-
-    In almost all cases this assembly is the best chromosome-scale assembly
-    """
-    gb = df.groupby("Organism Taxonomic ID")
-    indices_to_keep = []
-    for name, group in gb:
-        # just keep this row
-        if len(group) == 1:
-            indices_to_keep = append_to_list(indices_to_keep, group.index[0])
-        else:
-            # sort the group by  "Assembly Stats Contig L50", ascending
-            group = group.sort_values(by="Assembly Stats Contig L50", ascending=True)
-            # just get the top row since it has the lowest contig L50, and probably the best assembly
-            indices_to_keep = append_to_list(indices_to_keep, group.index[0])
-    return df.loc[indices_to_keep]
-
-rule get_representative_genomes:
-    """
-    This rule is responsible for parsing the genome report and selecting the representative genomes
-     for each species.
-    
-    Currently this does not support multiple genomes for one species.
-    """
-    input:
-        report_tsv = config["tool"] + "/input/{taxid}.tsv"
-    output:
-        representative_genomes = config["tool"] + "/input/selected_genomes_{taxid}.tsv"
-    threads: 1
-    resources:
-        mem_mb = 1000
-    run:
-        # load in the dataframe
-        df = pd.read_csv(input.report_tsv, sep="\t") 
-        # strip leading and trailing whitespace from the column names because pandas can screw up sometimes
-        df.columns = df.columns.str.strip()
-        print("number of species is {}".format(len(df["Organism Taxonomic ID"].unique())))
-        print("len of raw df is {}".format(len(df)))
-
-        # remove the assemblies that are simply contigs using "Assembly Level"
-        df = df.loc[df["Assembly Level"] != "Contig"]
-        print("len of df after filtering contigs is {}".format(len(df)))
-
-        # remove assemblies with a scaffold N50 of 50kb.
-        # This is rather generous, but I may raise the number later
-        df = df.loc[df["Assembly Stats Scaffold N50"] >= 50000]
-        print("len of df after filtering for N50 is {}".format(len(df)))
-
-        # Filter out some duplicate assemblies, preferentially select the ones that are listed as representative genomes
-        df = prefer_representative_genomes(df)
-        print("len of df after keeping the representative sequences is {}".format(len(df)))
-        
-        # prefer SRA repository over others
-        df = prefer_SRA_over_others(df)
-        print("len of df after preferring SRA is {}".format(len(df)))
-
-        # prefer assemblies that have not been superseded
-        df = prefer_assemblies_with_no_superseded(df)
-        print("len of df after preferring non-superseded is {}".format(len(df)))
-        
-        # get the assembly with the lowest contig L50. This is almost invariably the best assembly for this species
-        df = get_best_contig_L50_assembly(df)
-        print("len of df after keeping the lowest contig L50 assembly is {}".format(len(df)))
-        
-        # Get rid of assemblies with more than 5000 scaffolds unless they are chromosome-scale
-        # This is also generous - there is no reason a genome assembly should have even 5000 scaffolds now.
-        df = df.loc[(df["Assembly Stats Number of Scaffolds"] <= 5000) | (df["Assembly Level"] == "Chromosome")]
-        print("len of df after filtering out non-chr-scale assemblies with more than 5000 scaffolds {}".format(len(df)))
-
-        # save the dataframe to the output
-        df.to_csv(output.representative_genomes, sep="\t", index=False)
-
-# this checkpoint triggers re-evaluation of the DAG
-checkpoint split_into_annotated_and_unannotated:
-    """
-    This rule is responsible for parsing the genome report and selecting the representative genomes
-     for each species.
-    
-    Currently this does not support multiple genomes for one species.
-    """
-    input:
-        representative_genomes = expand(config["tool"] + "/input/selected_genomes_{taxid}.tsv", taxid = config["taxids"])
-    output:
-        # DO NOT CHANGE THE ORDER OF THESE FILES. THE FUNCTION get_assemblies(wildcards) DEPENDS ON IT
-        annotated_dir   = directory(config["tool"] + "/output/source_data/annotated_genomes/"),
-        unannotated_dir = directory(config["tool"] + "/output/source_data/unannotated_genomes/"),
-        annotated_genomes   =       config["tool"] + "/output/annotated_genomes.tsv",
-        unannotated_genomes =       config["tool"] + "/output/unannotated_genomes.tsv"
-    threads: 1
-    resources:
-        mem_mb = 1000
-    run:
-        list_of_annotated_dfs   = []
-        list_of_unannotated_dfs = []
-        # load in the dataframe
-        for thisfile in input.representative_genomes:
-            df = pd.read_csv(thisfile, sep="\t") 
-            # strip leading and trailing whitespace from the column names because pandas can screw up sometimes
-            df.columns = df.columns.str.strip()
-
-            # annotated genomes. Get "Annotation Release Date" is not Nan
-            annot_df = df.loc[df["Annotation Release Date"].notna()]
-            list_of_annotated_dfs.append(annot_df)
-        
-            # unannotated genomes
-            unann_df = df.loc[~df["Annotation Release Date"].notna()]
-            list_of_unannotated_dfs.append(unann_df)
-        
-        # put all the annotated dataframes together
-        annot_df = pd.concat(list_of_annotated_dfs)
-        unann_df = pd.concat(list_of_unannotated_dfs)
-
-        # remove duplicate rows that may have been picked up by nested taxids
-        annot_df = annot_df.drop_duplicates()
-        unann_df = unann_df.drop_duplicates()
-
-        # save the dataframe to the output
-        annot_df.to_csv(output.annotated_genomes,   sep="\t", index=False)
-        unann_df.to_csv(output.unannotated_genomes, sep="\t", index=False) 
-        
-        # safe mkdir for directories. DO NOT TOUCH THE DIRECTORY
-        create_directories_recursive_notouch(output.annotated_dir)
-        create_directories_recursive_notouch(output.unannotated_dir)
-
-        # make a directory for each assembly we want to download
-        # and make a yaml with its information. Do this by iterating through the dataframes
-        #
-        # Aug 4th 2023 - I realized that at some point there will need to be a control sequence
-        #  To recognize whether a genome has been updated from "unannotated" to "annotated".
-        #  This will especially be useful in cases where the unannotated genome is uploaded to NCBI.
-        for index, row in annot_df.iterrows():
-            thisassembly = row["Assembly Accession"]
-            outpath = os.path.join(output.annotated_dir, thisassembly)
-            create_directories_recursive_notouch(outpath)
-        # now do the same as above for the unannotated genomes
-        for index, row in unann_df.iterrows():
-            thisassembly = row["Assembly Accession"]
-            outpath = os.path.join(output.unannotated_dir, thisassembly)
-            create_directories_recursive_notouch(outpath)
-
-rule download_annotated_genomes:
-    """
-    We have selected the annotated genomes to download. These are the easiest to handle since we don't have to annotate them ourselves.
-    """
-    input:
-        assembly_dir = ancient(config["tool"] + "/output/source_data/annotated_genomes/{assemAnn}"),
-        datasets = ancient(os.path.join(bin_path, "datasets"))
-    output:
-        assembly = temp(config["tool"] + "/output/source_data/annotated_genomes/{assemAnn}/ncbi_dataset.zip")
-    params:
-        outdir   = config["tool"] + "/output/source_data/annotated_genomes/{assemAnn}/"
-    threads: 1
-    resources:
-        mem_mb = 1000
-    shell:
-        """
-        cd {params.outdir}
-        {input.datasets} download genome accession {wildcards.assemAnn} --include genome,protein,gff3,gtf
-        """
-
-rule unzip_annotated_genomes:
-    """
-    We just downloaded the genome data packet. Now unzip it, delete the zip file, and rename things
-    """
-    input:
-        assembly = ancient(config["tool"] + "/output/source_data/annotated_genomes/{assemAnn}/ncbi_dataset.zip")
-    output:
-        genome  = config["tool"] + "/output/source_data/annotated_genomes/{assemAnn}/{assemAnn}.fasta",
-        protein = config["tool"] + "/output/source_data/annotated_genomes/{assemAnn}/{assemAnn}.pep",
-        gff     = config["tool"] + "/output/source_data/annotated_genomes/{assemAnn}/{assemAnn}.gff",
-        gtf     = config["tool"] + "/output/source_data/annotated_genomes/{assemAnn}/{assemAnn}.gtf"
-    threads: 1
-    resources:
-        mem_mb = 1000
-    params:
-        outdir   = config["tool"] + "/output/source_data/annotated_genomes/{assemAnn}/"
-    shell:
-        """
-        TMPDIR=`pwd`
-        cd {params.outdir}
-        unzip -o ncbi_dataset.zip
-        cd $TMPDIR
-        find {params.outdir} -name "*.fna" -exec mv {{}} {output.genome} \;
-        find {params.outdir} -name "*.faa" -exec mv {{}} {output.protein} \;
-        find {params.outdir} -name "*.gff" -exec mv {{}} {output.gff} \;
-        find {params.outdir} -name "*.gtf" -exec mv {{}} {output.gtf} \;
-        """
-
-rule prep_chrom_file_from_NCBI:
-    """
-    This takes the output files from the NCBI database and puts them into the file format we need for odp, clink, et cetera
-    """
-    input:
-        genome   = ancient(config["tool"] + "/output/source_data/annotated_genomes/{assemAnn}/{assemAnn}.fasta"),
-        protein  = ancient(config["tool"] + "/output/source_data/annotated_genomes/{assemAnn}/{assemAnn}.pep"),
-        gff      = ancient(config["tool"] + "/output/source_data/annotated_genomes/{assemAnn}/{assemAnn}.gff"),
-        chromgen = ancient(os.path.join(snakefile_path, "..", "scripts", "NCBIgff2chrom.py"))
-    output:
-        chrom   = config["tool"] + "/output/source_data/annotated_genomes/{assemAnn}/{assemAnn}.chrom",
-        report  = config["tool"] + "/output/source_data/annotated_genomes/{assemAnn}/{assemAnn}.report.txt"
-    threads: 1
-    resources:
-        mem_mb  = 1000
-    params:
-        prefix  = config["tool"] + "/output/source_data/annotated_genomes/{assemAnn}/{assemAnn}"
-    shell:
-        """
-        python {input.chromgen} -f {input.genome} -p {input.protein} -g {input.gff} -o {params.prefix}
+        mv dataformat {dataformat}
+        chmod +x {dataformat}
         """
 
 rule generate_assembled_config_entry:
@@ -735,7 +157,4 @@
 
         # write the string to the output
         with open(output.yaml, "w") as f:
-            f.write(s)
-=======
-        """
->>>>>>> 3b6e5580
+            f.write(s)